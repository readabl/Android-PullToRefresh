--- conflicted
+++ resolved
@@ -485,18 +485,8 @@
 
 						return true;
 					}
-<<<<<<< HEAD
-					break;
-				case MotionEvent.ACTION_DOWN:
-          if (startY == -1) {
-            updateEventStates(event);
-          }
-					// We need to return true here so that we can later catch
-					// ACTION_MOVE
-=======
 
 					smoothScrollTo(0);
->>>>>>> 705023b2
 					return true;
 				}
 				break;
@@ -517,12 +507,6 @@
 			return true;
 		}
 
-<<<<<<< HEAD
-      if (checkEventForInitialPull(event)) {
-        return true;
-      }
-      
-=======
 		final int action = event.getAction();
 
 		if (action == MotionEvent.ACTION_CANCEL || action == MotionEvent.ACTION_UP) {
@@ -571,7 +555,6 @@
 				}
 				break;
 			}
->>>>>>> 705023b2
 		}
 
 		return mIsBeingDragged;
@@ -845,14 +828,8 @@
 
 				return true;
 
-<<<<<<< HEAD
-	private boolean checkEventForInitialPull(MotionEvent event) {
-		if (startY == -1) {
-			updateEventStates(event);
-=======
 			} else if (mState == RELEASE_TO_REFRESH && mHeaderHeight >= Math.abs(newHeight)) {
 				mState = PULL_TO_REFRESH;
->>>>>>> 705023b2
 
 				switch (mCurrentMode) {
 					case MODE_PULL_UP_TO_REFRESH:
